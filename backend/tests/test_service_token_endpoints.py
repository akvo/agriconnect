--- conflicted
+++ resolved
@@ -297,11 +297,7 @@
         "/api/admin/service-tokens/", json=payload, headers=admin_auth_headers
     )
 
-<<<<<<< HEAD
     assert response.status_code == 422  # Validation error
-=======
-    assert response.status_code == 422  # Validation error
-
 
 def test_service_token_workflow_integration(
     client: TestClient, admin_auth_headers, db_session: Session
@@ -355,5 +351,4 @@
     found_token = ServiceTokenService.get_token_by_service_name(
         db_session, "integration-test"
     )
-    assert found_token is None
->>>>>>> c96fd3e6
+    assert found_token is None