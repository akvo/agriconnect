import pytest
from fastapi.testclient import TestClient
from sqlalchemy.orm import Session

from models.customer import Customer, CustomerLanguage
from models.message import Message, MessageFrom
<<<<<<< HEAD
from models.ticket import Ticket
from models.administrative import Administrative, AdministrativeLevel
from services.service_token_service import ServiceTokenService


@pytest.fixture
def service_token_and_plain(db_session: Session):
    """Create a service token for testing"""
    service_token, plain_token = ServiceTokenService.create_token(
        db_session, "akvo-rag", "callback:write"
    )
    return service_token, plain_token
=======
>>>>>>> c96fd3e6


@pytest.fixture
def test_customer(db_session: Session):
    """Create a test customer"""
    customer = Customer(
        phone_number="+1234567890", language=CustomerLanguage.EN
    )
    db_session.add(customer)
    db_session.commit()
    db_session.refresh(customer)
    return customer


@pytest.fixture
def test_message(db_session: Session, test_customer):
    """Create a test message from customer"""
    message = Message(
        message_sid="test_msg_123",
        customer_id=test_customer.id,
        user_id=None,
        body="Hello, I need help with water treatment",
        from_source=MessageFrom.CUSTOMER,
    )
    db_session.add(message)
    db_session.commit()
    db_session.refresh(message)
    return message


def test_ai_callback_success(
    client: TestClient, db_session: Session
):
    """Test successful AI callback"""
    payload = {
        "job_id": "job_123",
        "status": "completed",
        "output": {
            "answer": "Use 2-4 mg/L free chlorine for water treatment",
            "citations": [
                {
                    "document": "WHO Water Quality",
                    "chunk": (
                        "Free chlorine should be maintained at 2-4 mg/L"
                    ),
                    "page": "5"
                }
            ],
        },
        "error": None,
        "callback_params": (
            '{"message_id": 123, "message_type": 1, "customer_id": 100}'
        ),
        "trace_id": "trace_001",
        "job": "chat",
    }

    response = client.post("/api/callback/ai", json=payload)

    assert response.status_code == 200
    assert response.json() == {"status": "received", "job_id": "job_123"}


def test_ai_callback_success_with_message_storage(
    client: TestClient,
    test_message,
    db_session: Session,
):
    """Test successful AI callback that stores response in database"""
    payload = {
        "job_id": "job_456",
        "status": "completed",
        "output": {
            "answer": "Use 2-4 mg/L free chlorine for water treatment",
            "citations": [
                {
                    "document": "WHO Water Quality",
                    "chunk": "Free chlorine should be maintained at 2-4 mg/L",
                    "page": "5"
                }
            ],
        },
        "error": None,
        "callback_params": (
            f'{{"message_id": {test_message.id}, "message_type": 2, '
            f'"customer_id": {test_message.customer_id}}}'
        ),
        "trace_id": "trace_002",
        "job": "chat",
    }

    response = client.post("/api/callback/ai", json=payload)

    assert response.status_code == 200
    assert response.json() == {"status": "received", "job_id": "job_456"}

    # Verify AI response was stored in database
    ai_messages = (
        db_session.query(Message)
        .filter(Message.from_source == MessageFrom.LLM)
        .filter(Message.customer_id == test_message.customer_id)
        .all()
    )

    assert len(ai_messages) == 1
    ai_message = ai_messages[0]
    assert ai_message.body == "Use 2-4 mg/L free chlorine for water treatment"
    assert ai_message.message_sid == "ai_job_456"
    assert ai_message.customer_id == test_message.customer_id
    assert ai_message.from_source == MessageFrom.LLM
    # Import MessageType to check the value
    from schemas.callback import MessageType
    assert ai_message.message_type == MessageType.WHISPER


def test_ai_callback_success_invalid_message_id(
    client: TestClient, db_session: Session
):
    """Test AI callback with invalid message_id - should not store response"""
    payload = {
        "job_id": "job_invalid",
        "status": "completed",
        "output": {
            "answer": "Use 2-4 mg/L free chlorine for water treatment",
            "citations": [
                {
                    "document": "WHO Water Quality",
                    "chunk": (
                        "Free chlorine should be maintained at 2-4 mg/L"
                    ),
                    "page": "5"
                }
            ],
        },
        "error": None,
        "callback_params": (
            '{"message_id": 99999, "message_type": 1, "customer_id": 999}'
        ),
        "trace_id": "trace_invalid",
        "job": "chat",
    }

    response = client.post("/api/callback/ai", json=payload)

    # Should still return success (callback received)
    assert response.status_code == 200
    assert response.json() == {"status": "received", "job_id": "job_invalid"}

    # Verify no AI message was created
    ai_messages = (
        db_session.query(Message)
        .filter(Message.from_source == MessageFrom.LLM)
        .filter(Message.message_sid == "ai_job_invalid")
        .all()
    )

    assert len(ai_messages) == 0


def test_ai_callback_failed_job(
    client: TestClient, db_session: Session
):
    """Test AI callback for failed job"""
    payload = {
        "job_id": "job_456",
        "status": "failed",
        "output": None,
        "error": "Prompt must accept context as an input variable",
        "callback_params": (
            '{"message_id": 456, "message_type": 1, "customer_id": 100}'
        ),
        "trace_id": "trace_002",
        "job": "chat",
    }

    response = client.post("/api/callback/ai", json=payload)

    assert response.status_code == 200
    assert response.json() == {"status": "received", "job_id": "job_456"}


def test_kb_callback_success(
    client: TestClient, db_session: Session
):
    """Test successful KB callback"""
    payload = {
        "job_id": "kb_job_789",
        "status": "done",
        "callback_params": None,  # No KB params to avoid DB access
        "trace_id": "trace_003",
        "job": "upload",
    }

    response = client.post("/api/callback/kb", json=payload)

    assert response.status_code == 200
    assert response.json() == {"status": "received", "job_id": "kb_job_789"}


def test_kb_callback_timeout(
    client: TestClient, db_session: Session
):
    """Test KB callback for timeout"""
    payload = {
        "job_id": "kb_job_timeout",
        "status": "timeout",
        "callback_params": None,  # No KB params to avoid DB access
        "trace_id": "trace_004",
        "job": "upload",
    }

    response = client.post("/api/callback/kb", json=payload)

    assert response.status_code == 200
    assert response.json() == {
        "status": "received",
        "job_id": "kb_job_timeout",
    }


<<<<<<< HEAD
def test_callback_invalid_token(client: TestClient):
    """Test callback with invalid token (auth currently disabled)"""
    payload = {
        "job_id": "job_123",
        "status": "completed",
        "output": None,
        "error": None,
        "callback_params": (
            '{"message_id": 123, "message_type": 1, "customer_id": 100}'
        ),
        "job": "chat",
    }

    headers = {"Authorization": "Bearer invalid_token"}

    response = client.post("/api/callback/ai", json=payload, headers=headers)

    # Auth is currently disabled in the callback endpoint
    assert response.status_code == 200
    assert response.json() == {"status": "received", "job_id": "job_123"}


def test_callback_missing_token(client: TestClient):
    """Test callback without authorization header (auth currently disabled)"""
    payload = {
        "job_id": "job_123",
        "status": "completed",
        "output": None,
        "error": None,
        "callback_params": (
            '{"message_id": 123, "message_type": 1, "customer_id": 100}'
        ),
        "job": "chat",
    }

    response = client.post("/api/callback/ai", json=payload)

    # Auth is currently disabled in the callback endpoint
    assert response.status_code == 200
    assert response.json() == {"status": "received", "job_id": "job_123"}


=======
>>>>>>> c96fd3e6
def test_callback_invalid_stage_enum(
    client: TestClient
):
    """Test callback with invalid stage enum"""
    payload = {
        "job_id": "job_123",
        "status": "invalid_stage",  # Invalid enum value
        "output": None,
        "error": None,
        "callback_params": (
            '{"message_id": 123, "message_type": 1, "customer_id": 100}'
        ),
        "job": "chat",
    }

    response = client.post("/api/callback/ai", json=payload)

    assert response.status_code == 422  # Validation error


def test_callback_invalid_job_enum(
    client: TestClient
):
    """Test callback with invalid job enum"""
    payload = {
        "job_id": "job_123",
        "status": "completed",
        "output": None,
        "error": None,
        "callback_params": (
            '{"message_id": 123, "message_type": 1, "customer_id": 100}'
        ),
        "job": "invalid_job",  # Invalid enum value
    }

    response = client.post("/api/callback/ai", json=payload)

    assert response.status_code == 422  # Validation error


def test_callback_missing_required_fields(
    client: TestClient
):
    """Test callback with missing required fields"""
    payload = {
        "job_id": "job_123",
        # Missing status and callback_params (both required)
    }

    response = client.post("/api/callback/ai", json=payload)

    assert response.status_code == 422  # Validation error


def test_callback_with_all_optional_fields(
    client: TestClient
):
    """Test callback with all optional fields included"""
    payload = {
        "job_id": "job_complete",
        "status": "completed",
        "output": {
            "answer": "Complete answer with citations",
            "citations": [
                {
                    "document": "Source 1",
                    "chunk": "Content from source 1",
                    "page": "10"
                },
                {
                    "document": "Source 2",
                    "chunk": "Content from source 2",
                    "page": "20"
                },
            ],
        },
        "error": None,
        "callback_params": (
            '{"message_id": 789, "message_type": 1, "customer_id": 100}'
        ),
        "trace_id": "trace_complete",
        "job": "chat",
    }

    response = client.post("/api/callback/ai", json=payload)

    assert response.status_code == 200
    assert response.json() == {"status": "received", "job_id": "job_complete"}


def test_callback_queued_stage(client: TestClient):
    """Test callback with queued stage"""
    payload = {
        "job_id": "job_queued",
        "status": "queued",
        "output": None,
        "error": None,
        "callback_params": (
            '{"message_id": 100, "message_type": 1, "customer_id": 100}'
        ),
        "job": "chat",
        "trace_id": "trace_queued",
    }

    response = client.post("/api/callback/ai", json=payload)

    assert response.status_code == 200
    assert response.json() == {"status": "received", "job_id": "job_queued"}


@pytest.fixture
def test_administrative(db_session: Session):
    """Create a test administrative area"""
    # Create administrative level first
    level = AdministrativeLevel(name="District")
    db_session.add(level)
    db_session.commit()
    db_session.refresh(level)

    # Create administrative area
    admin = Administrative(
        code="TST001",
        name="Test District",
        level_id=level.id,
        path="/TST001",
    )
    db_session.add(admin)
    db_session.commit()
    db_session.refresh(admin)
    return admin


@pytest.fixture
def test_customer_with_ticket(db_session: Session, test_administrative):
    """Create a test customer with an open ticket"""
    from models.administrative import CustomerAdministrative

    customer = Customer(
        phone_number="+255987654321",
        language=CustomerLanguage.EN,
        full_name="Ticket Customer",
    )
    db_session.add(customer)
    db_session.commit()
    db_session.refresh(customer)

    # Link customer to administrative area
    customer_admin = CustomerAdministrative(
        customer_id=customer.id,
        administrative_id=test_administrative.id,
    )
    db_session.add(customer_admin)
    db_session.commit()

    # Create initial message
    message = Message(
        message_sid="ticket_msg_001",
        customer_id=customer.id,
        body="I need help with rice farming",
        from_source=MessageFrom.CUSTOMER,
    )
    db_session.add(message)
    db_session.commit()
    db_session.refresh(message)

    # Create ticket
    ticket = Ticket(
        ticket_number="20251022TEST",
        customer_id=customer.id,
        administrative_id=test_administrative.id,
        message_id=message.id,
    )
    db_session.add(ticket)
    db_session.commit()
    db_session.refresh(ticket)

    return customer, ticket, message


def test_ai_callback_whisper_type_with_ticket_id(
    client: TestClient,
    service_token_and_plain,
    test_customer_with_ticket,
    db_session: Session,
):
    """Test AI callback with WHISPER type and explicit ticket_id"""
    _, plain_token = service_token_and_plain
    customer, ticket, message = test_customer_with_ticket

    payload = {
        "job_id": "whisper_job_001",
        "status": "completed",
        "output": {
            "answer": "Plant rice in well-drained soil with sunlight.",
            "citations": [
                {
                    "document": "Rice Growing Guide",
                    "chunk": "Rice requires well-drained soil",
                    "page": "12"
                }
            ],
        },
        "error": None,
        "callback_params": (
            f'{{"message_id": {message.id}, "message_type": 2, '
            f'"customer_id": {customer.id}, "ticket_id": {ticket.id}}}'
        ),
        "trace_id": "trace_whisper_001",
        "job": "chat",
    }

    headers = {"Authorization": f"Bearer {plain_token}"}

    response = client.post(
        "/api/callback/ai", json=payload, headers=headers
    )

    assert response.status_code == 200
    assert response.json() == {
        "status": "received",
        "job_id": "whisper_job_001"
    }

    # Verify whisper message was created
    whisper_messages = (
        db_session.query(Message)
        .filter(Message.from_source == MessageFrom.LLM)
        .filter(Message.customer_id == customer.id)
        .all()
    )

    assert len(whisper_messages) == 1
    whisper_msg = whisper_messages[0]
    expected_body = "Plant rice in well-drained soil with sunlight."
    assert whisper_msg.body == expected_body
    assert whisper_msg.message_sid == "ai_whisper_job_001"
    assert whisper_msg.from_source == MessageFrom.LLM
    # Import MessageType to check the value
    from schemas.callback import MessageType
    assert whisper_msg.message_type == MessageType.WHISPER


def test_ai_callback_whisper_type_without_ticket_id(
    client: TestClient,
    service_token_and_plain,
    test_customer_with_ticket,
    db_session: Session,
):
    """Test AI callback with WHISPER type, ticket_id found from customer"""
    _, plain_token = service_token_and_plain
    customer, ticket, message = test_customer_with_ticket

    payload = {
        "job_id": "whisper_job_002",
        "status": "completed",
        "output": {
            "answer": "Use nitrogen-rich fertilizers for rice.",
            "citations": [
                {
                    "document": "Rice Fertilizer Guide",
                    "chunk": "Nitrogen-rich fertilizers improve rice yield",
                    "page": "8"
                }
            ],
        },
        "error": None,
        "callback_params": (
            f'{{"message_id": {message.id}, "message_type": 2, '
            f'"customer_id": {customer.id}}}'
        ),
        "trace_id": "trace_whisper_002",
        "job": "chat",
    }

    headers = {"Authorization": f"Bearer {plain_token}"}

    response = client.post(
        "/api/callback/ai", json=payload, headers=headers
    )

    assert response.status_code == 200

    # Verify whisper message was created
    whisper_messages = (
        db_session.query(Message)
        .filter(Message.from_source == MessageFrom.LLM)
        .filter(Message.message_sid == "ai_whisper_job_002")
        .all()
    )

    assert len(whisper_messages) == 1
    whisper_msg = whisper_messages[0]
    assert whisper_msg.body == "Use nitrogen-rich fertilizers for rice."
    assert whisper_msg.customer_id == customer.id


def test_ai_callback_whisper_type_no_open_ticket(
    client: TestClient,
    service_token_and_plain,
    test_customer_with_ticket,
    db_session: Session,
):
    """Test AI callback with WHISPER type when ticket is resolved"""
    from datetime import datetime, timezone

    _, plain_token = service_token_and_plain
    customer, ticket, message = test_customer_with_ticket

    # Resolve the ticket
    ticket.resolved_at = datetime.now(timezone.utc)
    db_session.commit()

    payload = {
        "job_id": "whisper_job_003",
        "status": "completed",
        "output": {
            "answer": "This suggestion won't be sent anywhere.",
            "citations": [],
        },
        "error": None,
        "callback_params": (
            f'{{"message_id": {message.id}, "message_type": 2, '
            f'"customer_id": {customer.id}}}'
        ),
        "trace_id": "trace_whisper_003",
        "job": "chat",
    }

    headers = {"Authorization": f"Bearer {plain_token}"}

    response = client.post(
        "/api/callback/ai", json=payload, headers=headers
    )

    assert response.status_code == 200

    # Verify whisper message was created
    whisper_messages = (
        db_session.query(Message)
        .filter(Message.from_source == MessageFrom.LLM)
        .filter(Message.message_sid == "ai_whisper_job_003")
        .all()
    )

    assert len(whisper_messages) == 1

    # emit_whisper_created should NOT be called (no open ticket)
    # This is handled by the global mock in conftest.py<|MERGE_RESOLUTION|>--- conflicted
+++ resolved
@@ -4,21 +4,8 @@
 
 from models.customer import Customer, CustomerLanguage
 from models.message import Message, MessageFrom
-<<<<<<< HEAD
 from models.ticket import Ticket
 from models.administrative import Administrative, AdministrativeLevel
-from services.service_token_service import ServiceTokenService
-
-
-@pytest.fixture
-def service_token_and_plain(db_session: Session):
-    """Create a service token for testing"""
-    service_token, plain_token = ServiceTokenService.create_token(
-        db_session, "akvo-rag", "callback:write"
-    )
-    return service_token, plain_token
-=======
->>>>>>> c96fd3e6
 
 
 @pytest.fixture
@@ -239,51 +226,6 @@
     }
 
 
-<<<<<<< HEAD
-def test_callback_invalid_token(client: TestClient):
-    """Test callback with invalid token (auth currently disabled)"""
-    payload = {
-        "job_id": "job_123",
-        "status": "completed",
-        "output": None,
-        "error": None,
-        "callback_params": (
-            '{"message_id": 123, "message_type": 1, "customer_id": 100}'
-        ),
-        "job": "chat",
-    }
-
-    headers = {"Authorization": "Bearer invalid_token"}
-
-    response = client.post("/api/callback/ai", json=payload, headers=headers)
-
-    # Auth is currently disabled in the callback endpoint
-    assert response.status_code == 200
-    assert response.json() == {"status": "received", "job_id": "job_123"}
-
-
-def test_callback_missing_token(client: TestClient):
-    """Test callback without authorization header (auth currently disabled)"""
-    payload = {
-        "job_id": "job_123",
-        "status": "completed",
-        "output": None,
-        "error": None,
-        "callback_params": (
-            '{"message_id": 123, "message_type": 1, "customer_id": 100}'
-        ),
-        "job": "chat",
-    }
-
-    response = client.post("/api/callback/ai", json=payload)
-
-    # Auth is currently disabled in the callback endpoint
-    assert response.status_code == 200
-    assert response.json() == {"status": "received", "job_id": "job_123"}
-
-
-=======
->>>>>>> c96fd3e6
 def test_callback_invalid_stage_enum(
     client: TestClient
 ):
