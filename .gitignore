# Environment variables
.env
.env.local
.env.*.local

# OS generated files
.DS_Store
.DS_Store?
._*
.Spotlight-V100
.Trashes
ehthumbs.db
Thumbs.db

# IDE files
.vscode/
.idea/
*.swp
*.swo

# Logs
*.log
npm-debug.log*
yarn-debug.log*
yarn-error.log*

<<<<<<< HEAD
# Firebase
google-services.json
GoogleService-Info.plist
=======
# Storage folder - handled by Docker volume (dev) and K8s PVC (prod)
backend/storage/
>>>>>>> dd48e0f1
<|MERGE_RESOLUTION|>--- conflicted
+++ resolved
@@ -24,11 +24,8 @@
 yarn-debug.log*
 yarn-error.log*
 
-<<<<<<< HEAD
 # Firebase
 google-services.json
 GoogleService-Info.plist
-=======
 # Storage folder - handled by Docker volume (dev) and K8s PVC (prod)
-backend/storage/
->>>>>>> dd48e0f1
+backend/storage/