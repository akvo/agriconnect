<<<<<<< HEAD
=======
import { SQLiteDatabase } from "expo-sqlite";
>>>>>>> a8929590
import { UserDAO } from "./userDAO";
import { CustomerUserDAO } from "./customerUserDAO";
import { MessageDAO } from "./messageDAO";
import { ProfileDAO } from "./profileDAO";
import { TicketDAO } from "./ticketDAO";

/**
 * DAO Manager - Central access point for all database operations
 *
 * Usage:
<<<<<<< HEAD
 * const db = useSQLiteContext(); // Get from React context
 * const profile = dao.profile.getCurrentProfile(db);
 * const messages = dao.message.getInbox(db, eoId);
 */
export class DAOManager {
  private static instance: DAOManager;
=======
 * const db = useDatabase();
 * const daoManager = new DAOManager(db);
 * const users = daoManager.user.findAll();
 * const messages = daoManager.message.getInbox(eoId);
 */
export class DAOManager {
  private db: SQLiteDatabase;
>>>>>>> a8929590

  // DAO instances
  public readonly user: UserDAO;
  public readonly customerUser: CustomerUserDAO;
  public readonly message: MessageDAO;
  public readonly profile: ProfileDAO;
  public readonly ticket: TicketDAO;

<<<<<<< HEAD
  private constructor() {
    // Initialize all DAOs without database dependency
    this.user = new UserDAO();
    this.customerUser = new CustomerUserDAO();
    this.message = new MessageDAO();
    this.profile = new ProfileDAO();
    this.ticket = new TicketDAO();
  }

  /**
   * Get singleton instance of DAO Manager
   */
  public static getInstance(): DAOManager {
    if (!DAOManager.instance) {
      DAOManager.instance = new DAOManager();
    }
    return DAOManager.instance;
  }

  /**
   * Reset singleton instance (useful for testing)
   */
  public static resetInstance(): void {
    DAOManager.instance = null as any;
=======
  constructor(db: SQLiteDatabase) {
    // Verify database is properly initialized
    if (!db) {
      throw new Error("Database instance is required");
    }

    this.db = db;

    // Initialize all DAOs
    this.user = new UserDAO(this.db);
    this.customerUser = new CustomerUserDAO(this.db);
    this.message = new MessageDAO(this.db);
    this.profile = new ProfileDAO(this.db);
  }

  /**
   * Get raw database instance (for advanced operations)
   */
  public getDatabase(): SQLiteDatabase {
    return this.db;
>>>>>>> a8929590
  }
}

// Export all types
export * from "./types";

// Export utility functions
export * from "./utils";

// Profile is base config or user preferences including token
// User is mainly for messages and other user-specific data<|MERGE_RESOLUTION|>--- conflicted
+++ resolved
@@ -1,7 +1,4 @@
-<<<<<<< HEAD
-=======
 import { SQLiteDatabase } from "expo-sqlite";
->>>>>>> a8929590
 import { UserDAO } from "./userDAO";
 import { CustomerUserDAO } from "./customerUserDAO";
 import { MessageDAO } from "./messageDAO";
@@ -12,14 +9,6 @@
  * DAO Manager - Central access point for all database operations
  *
  * Usage:
-<<<<<<< HEAD
- * const db = useSQLiteContext(); // Get from React context
- * const profile = dao.profile.getCurrentProfile(db);
- * const messages = dao.message.getInbox(db, eoId);
- */
-export class DAOManager {
-  private static instance: DAOManager;
-=======
  * const db = useDatabase();
  * const daoManager = new DAOManager(db);
  * const users = daoManager.user.findAll();
@@ -27,7 +16,6 @@
  */
 export class DAOManager {
   private db: SQLiteDatabase;
->>>>>>> a8929590
 
   // DAO instances
   public readonly user: UserDAO;
@@ -36,32 +24,6 @@
   public readonly profile: ProfileDAO;
   public readonly ticket: TicketDAO;
 
-<<<<<<< HEAD
-  private constructor() {
-    // Initialize all DAOs without database dependency
-    this.user = new UserDAO();
-    this.customerUser = new CustomerUserDAO();
-    this.message = new MessageDAO();
-    this.profile = new ProfileDAO();
-    this.ticket = new TicketDAO();
-  }
-
-  /**
-   * Get singleton instance of DAO Manager
-   */
-  public static getInstance(): DAOManager {
-    if (!DAOManager.instance) {
-      DAOManager.instance = new DAOManager();
-    }
-    return DAOManager.instance;
-  }
-
-  /**
-   * Reset singleton instance (useful for testing)
-   */
-  public static resetInstance(): void {
-    DAOManager.instance = null as any;
-=======
   constructor(db: SQLiteDatabase) {
     // Verify database is properly initialized
     if (!db) {
@@ -75,6 +37,7 @@
     this.customerUser = new CustomerUserDAO(this.db);
     this.message = new MessageDAO(this.db);
     this.profile = new ProfileDAO(this.db);
+    this.ticket = new TicketDAO(this.db);
   }
 
   /**
@@ -82,7 +45,6 @@
    */
   public getDatabase(): SQLiteDatabase {
     return this.db;
->>>>>>> a8929590
   }
 }
 
