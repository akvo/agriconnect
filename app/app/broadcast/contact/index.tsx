import React, { useState, useEffect, useCallback, useMemo } from "react";
import {
  View,
  Text,
  FlatList,
  TouchableOpacity,
  StyleSheet,
  ActivityIndicator,
} from "react-native";
import { useRouter } from "expo-router";
import Feather from "@expo/vector-icons/Feather";

import { api } from "@/services/api";
import { useAuth } from "@/contexts/AuthContext";
import { Customer, useBroadcast } from "@/contexts/BroadcastContext";
import themeColors from "@/styles/colors";
import typography from "@/styles/typography";

// Import broadcast components
import {
  CustomerCard,
  FilterModal,
  FilterPills,
  SearchFilterHeader,
  SelectAllHeader,
} from "@/components/broadcast";
import { useNetwork } from "@/contexts/NetworkContext";

// Constants
const PAGE_SIZE = 10;
const DEBOUNCE_DELAY = 300;

interface CustomerListResponse {
  customers: Customer[];
  total: number;
  page: number;
  size: number;
}

const BroadcastFarmerListTab = () => {
  const router = useRouter();
  const { user } = useAuth();
  const { cropTypes, selectedMembers, setSelectedMembers } = useBroadcast();
  const { isOnline } = useNetwork();
  const isAdmin = user?.userType === "admin";

  // State
  const [searchQuery, setSearchQuery] = useState("");
  const [debouncedSearch, setDebouncedSearch] = useState("");
  const [customers, setCustomers] = useState<Customer[]>([]);
  const [selectedIds, setSelectedIds] = useState<Set<number>>(new Set());
  const [page, setPage] = useState(1);
  const [loading, setLoading] = useState(false);
  const [loadingMore, setLoadingMore] = useState(false);
  const [error, setError] = useState<string | null>(null);
  const [hasMore, setHasMore] = useState(true);

  // Filter state
  const [selectedCropTypes, setSelectedCropTypes] = useState<number[]>([]);
  const [selectedAgeGroups, setSelectedAgeGroups] = useState<string[]>([]);
  const [selectedAdminIds, setSelectedAdminIds] = useState<number[]>([]);
  const [showFilterModal, setShowFilterModal] = useState(false);

  // Debounce search input
  useEffect(() => {
    const timer = setTimeout(() => {
      setDebouncedSearch(searchQuery);
    }, DEBOUNCE_DELAY);

    return () => clearTimeout(timer);
  }, [searchQuery]);

  // Fetch customers
  const fetchCustomers = useCallback(
    async (currentPage: number, isLoadingMore: boolean = false) => {
      try {
        /**
         * Early return if offline
         */
        if (!isOnline) {
          return;
        }
        if (isLoadingMore) {
          setLoadingMore(true);
        } else {
          setLoading(true);
        }
        setError(null);

        const params: any = {
          page: currentPage,
          size: PAGE_SIZE,
        };

        if (debouncedSearch) {
          params.search = debouncedSearch;
        }

        if (selectedCropTypes.length > 0) {
          params.crop_types = selectedCropTypes;
        }

        if (selectedAgeGroups.length > 0) {
          params.age_groups = selectedAgeGroups;
        }

        // Only include administrative_id filter for admin users
        if (isAdmin && selectedAdminIds.length > 0) {
          params.administrative_id = selectedAdminIds;
        }

        const response: CustomerListResponse =
          await api.getCustomersList(params);

        if (isLoadingMore) {
          // use the current customers array from context instead of an updater function
          setCustomers([...customers, ...response.customers]);
        } else {
          setCustomers(response.customers);
        }

        setHasMore(response.customers.length === PAGE_SIZE);

        if (selectedMembers.length) {
          setSelectedIds((prev) => {
            const newSet = new Set(prev);
            selectedMembers.forEach((member) => {
              newSet.add(member.customer_id);
            });
            return newSet;
          });
        }
      } catch (err) {
        console.error("Error fetching customers:", err);
        setError(
          err instanceof Error ? err.message : "Failed to fetch customers",
        );
      } finally {
        setLoading(false);
        setLoadingMore(false);
      }
    },
    [
      isOnline,
      isAdmin,
      debouncedSearch,
      selectedCropTypes,
      selectedAgeGroups,
      selectedAdminIds,
<<<<<<< HEAD
      isAdmin,
=======
      user?.accessToken,
      selectedMembers,
      customers,
      setCustomers,
>>>>>>> 269853d1
    ],
  );

  // Reset and fetch on filter/search change
  useEffect(() => {
    setPage(1);
    setCustomers([]);
    setSelectedIds(new Set()); // Clear selections when filters change
    // setSelectedMembers([]); // Clear selected members in context
    fetchCustomers(1, false);
    // eslint-disable-next-line react-hooks/exhaustive-deps
  }, [debouncedSearch, selectedCropTypes, selectedAgeGroups, selectedAdminIds]);

  // Load more handler
  const handleLoadMore = useCallback(() => {
    if (!loadingMore && !loading && hasMore) {
      const nextPage = page + 1;
      setPage(nextPage);
      fetchCustomers(nextPage, true);
    }
  }, [loadingMore, loading, hasMore, page, fetchCustomers]);

  // Selection handlers
  const toggleSelection = useCallback(
    (id: number) => {
      const newSet = new Set(selectedIds);
      if (newSet.has(id)) {
        newSet.delete(id);
      } else {
        newSet.add(id);
      }
      setSelectedIds(newSet);
      setSelectedMembers(selectedMembers.filter((m) => m.customer_id !== id));
    },
    [selectedIds, selectedMembers, setSelectedMembers],
  );

  const toggleSelectAll = useCallback(() => {
    if (selectedIds.size === customers.length && customers.length > 0) {
      // Deselect all visible
      setSelectedIds(new Set());
    } else {
      // Select all visible
      const allVisibleIds = customers.map((c) => c.id);
      setSelectedIds(new Set(allVisibleIds));
    }
  }, [customers, selectedIds.size]);

  const isAllSelected =
    customers.length > 0 && selectedIds.size === customers.length;

  // Filter handlers
  const toggleCropType = useCallback(
    (cropTypeID: number) => {
      setSelectedCropTypes((cropTypeIds) => {
        const cropTypeObj = cropTypes.find((ct) => ct.id === cropTypeID);
        if (!cropTypeObj) {
          return cropTypeIds;
        }

        /**
         * Toggle multiple crop type selection
         */
        if (cropTypeIds.includes(cropTypeID)) {
          return cropTypeIds.filter((id) => id !== cropTypeID);
        } else {
          return [...cropTypeIds, cropTypeID];
        }
      });
    },
    [cropTypes],
  );

  const toggleAgeGroup = useCallback((ageGroup: string) => {
    setSelectedAgeGroups((prev) =>
      prev.includes(ageGroup)
        ? prev.filter((ag) => ag !== ageGroup)
        : [...prev, ageGroup],
    );
  }, []);

  const applyFilters = useCallback(() => {
    setShowFilterModal(false);
    // Filters will trigger useEffect to refetch
  }, []);

  const clearFilters = useCallback(() => {
    setSelectedCropTypes([]);
    setSelectedAgeGroups([]);
    setSelectedAdminIds([]);
  }, []);

  const hasActiveFilters =
    selectedCropTypes.length > 0 ||
    selectedAgeGroups.length > 0 ||
    selectedAdminIds.length > 0;

  // Navigation handler
  const handleNext = useCallback(() => {
    // Get selected customers from the full list
    const selectedCustomers = customers
      .map((c) => ({
        customer_id: c.id,
        phone_number: c.phone_number,
        full_name: c.full_name,
        crop_type: c.crop_type,
      }))
      .filter((c) => selectedIds.has(c.customer_id));

    // Update context with selected members
    // Note: crop_types and age_groups are now derived from actual members, not saved to group
    setSelectedIds(new Set()); // Clear local selections
    setSelectedMembers(selectedCustomers, () => {
      router.navigate("/broadcast/create");
    });
  }, [selectedIds, customers, setSelectedMembers, router]);

  // Render item
  const renderItem = useCallback(
    ({ item }: { item: Customer }) => {
      const isSelected = selectedIds.has(item.id);
      return (
        <CustomerCard
          customer={item}
          isSelected={isSelected}
          isAdmin={isAdmin}
          onToggle={toggleSelection}
        />
      );
    },
    [selectedIds, isAdmin, toggleSelection],
  );

  const keyExtractor = useCallback((item: Customer) => item.id.toString(), []);

  // List header with Select All
  const ListHeaderComponent = useMemo(
    () => (
      <SelectAllHeader
        isAllSelected={isAllSelected}
        onToggleAll={toggleSelectAll}
        totalCount={customers.length}
        selectedCount={selectedIds.size}
      />
    ),
    [isAllSelected, toggleSelectAll, selectedIds.size, customers.length],
  );

  // List footer
  const ListFooterComponent = useMemo(() => {
    if (loadingMore) {
      return (
        <View style={styles.footerLoader}>
          <ActivityIndicator size="small" color={themeColors["green-500"]} />
        </View>
      );
    }

    if (!hasMore && customers.length > 0) {
      return (
        <View style={styles.footerMessage}>
          <Text style={[typography.body3, { color: themeColors.dark4 }]}>
            You reached the end of the list
          </Text>
        </View>
      );
    }

    return null;
  }, [loadingMore, hasMore, customers.length]);

  // Empty component
  const ListEmptyComponent = useMemo(() => {
    if (loading) {
      return (
        <View style={styles.emptyContainer}>
          <ActivityIndicator size="large" color={themeColors["green-500"]} />
        </View>
      );
    }

    if (error) {
      return (
        <View style={styles.emptyContainer}>
          <Feather name="alert-circle" size={48} color={themeColors.error} />
          <Text
            style={[
              typography.body2,
              { color: themeColors.error, marginTop: 16 },
            ]}
          >
            {error}
          </Text>
          <TouchableOpacity
            style={styles.retryButton}
            onPress={() => fetchCustomers(1, false)}
          >
            <Text style={[typography.label2, { color: themeColors.white }]}>
              Retry
            </Text>
          </TouchableOpacity>
        </View>
      );
    }

    return (
      <View style={styles.emptyContainer}>
        <Feather name="inbox" size={48} color={themeColors.dark4} />
        <Text
          style={[
            typography.body2,
            { color: themeColors.dark4, marginTop: 16 },
          ]}
        >
          No customers found
        </Text>
      </View>
    );
  }, [loading, error, fetchCustomers]);

  const activeFiltersCount =
    selectedCropTypes.length +
    selectedAgeGroups.length +
    selectedAdminIds.length;

  return (
    <View style={styles.container}>
      {/* Search and Filter */}
      <View style={styles.header}>
        <SearchFilterHeader
          searchQuery={searchQuery}
          onSearchChange={setSearchQuery}
          onFilterPress={() => setShowFilterModal(true)}
          hasActiveFilters={hasActiveFilters}
          activeFiltersCount={activeFiltersCount}
        />

        {/* Selected Filter Pills */}
        {hasActiveFilters && (
          <FilterPills
            selectedCropTypes={selectedCropTypes}
            selectedAgeGroups={selectedAgeGroups}
            selectedAdminIds={selectedAdminIds}
            cropTypes={cropTypes}
            onRemoveCropType={toggleCropType}
            onRemoveAgeGroup={toggleAgeGroup}
            onRemoveAdminId={(id) =>
              setSelectedAdminIds((prev) =>
                prev.filter((adminId) => adminId !== id),
              )
            }
            onClearAll={clearFilters}
          />
        )}
      </View>

      {/* Customer List */}
      <FlatList
        data={customers}
        renderItem={renderItem}
        keyExtractor={keyExtractor}
        ListHeaderComponent={customers.length > 0 ? ListHeaderComponent : null}
        ListFooterComponent={ListFooterComponent}
        ListEmptyComponent={ListEmptyComponent}
        onEndReached={handleLoadMore}
        onEndReachedThreshold={0.5}
        contentContainerStyle={styles.listContent}
        style={styles.list}
      />

      {/* Next Button */}
      <View style={styles.footer}>
        <TouchableOpacity
          style={[
            styles.nextButton,
            selectedIds.size === 0 && styles.nextButtonDisabled,
          ]}
          onPress={handleNext}
          disabled={selectedIds.size === 0 || !isOnline}
          activeOpacity={0.8}
        >
          <Text style={[typography.label1, { color: themeColors.white }]}>
            Next ({selectedIds.size})
          </Text>
          <Feather name="arrow-right" size={20} color={themeColors.white} />
        </TouchableOpacity>
      </View>

      {/* Filter Modal */}
      <FilterModal
        visible={showFilterModal}
        onClose={() => setShowFilterModal(false)}
        cropTypes={cropTypes}
        selectedCropTypes={selectedCropTypes}
        selectedAgeGroups={selectedAgeGroups}
        onToggleCropType={toggleCropType}
        onToggleAgeGroup={toggleAgeGroup}
        onApply={applyFilters}
        isAdmin={isAdmin}
      />
    </View>
  );
};

const styles = StyleSheet.create({
  container: {
    flex: 1,
    backgroundColor: themeColors.background,
  },
  header: {
    width: "100%",
    padding: 16,
    backgroundColor: themeColors.white,
    borderBottomWidth: 1,
    borderBottomColor: themeColors.mutedBorder,
  },

  list: {
    flex: 1,
  },
  listContent: {
    flexGrow: 1,
    paddingHorizontal: 16,
    paddingTop: 16,
    paddingBottom: 100,
  },

  footerLoader: {
    paddingVertical: 20,
    alignItems: "center",
  },
  footerMessage: {
    paddingVertical: 20,
    alignItems: "center",
  },
  emptyContainer: {
    flex: 1,
    justifyContent: "center",
    alignItems: "center",
    minHeight: 400,
  },
  retryButton: {
    marginTop: 16,
    paddingHorizontal: 24,
    paddingVertical: 12,
    backgroundColor: themeColors["green-500"],
    borderRadius: 8,
  },
  footer: {
    position: "absolute",
    bottom: 0,
    left: 0,
    right: 0,
    paddingHorizontal: 16,
    paddingTop: 12,
    paddingBottom: 32,
    backgroundColor: themeColors.white,
    borderTopWidth: 1,
    borderTopColor: themeColors.mutedBorder,
  },
  nextButton: {
    flexDirection: "row",
    alignItems: "center",
    justifyContent: "center",
    backgroundColor: themeColors["green-500"],
    paddingVertical: 16,
    borderRadius: 12,
    gap: 8,
  },
  nextButtonDisabled: {
    backgroundColor: themeColors.dark4,
    opacity: 0.5,
  },
});

export default BroadcastFarmerListTab;<|MERGE_RESOLUTION|>--- conflicted
+++ resolved
@@ -140,22 +140,7 @@
         setLoadingMore(false);
       }
     },
-    [
-      isOnline,
-      isAdmin,
-      debouncedSearch,
-      selectedCropTypes,
-      selectedAgeGroups,
-      selectedAdminIds,
-<<<<<<< HEAD
-      isAdmin,
-=======
-      user?.accessToken,
-      selectedMembers,
-      customers,
-      setCustomers,
->>>>>>> 269853d1
-    ],
+    [isOnline, debouncedSearch, selectedCropTypes, selectedAgeGroups, isAdmin, selectedAdminIds, selectedMembers, customers],
   );
 
   // Reset and fetch on filter/search change
