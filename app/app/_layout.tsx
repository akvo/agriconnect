--- conflicted
+++ resolved
@@ -10,23 +10,17 @@
 
 export default function RootLayout() {
   return (
-<<<<<<< HEAD
     <SQLiteProvider
       databaseName={DATABASE_NAME}
       directory={defaultDatabaseDirectory}
       onInit={migrateDbIfNeeded}
     >
-=======
-    <AuthProvider>
->>>>>>> c54580d9
-      <Stack>
-        <Stack.Screen name="login" options={{ headerShown: false }} />
-        <Stack.Screen name="(tabs)" options={{ headerShown: false }} />
-      </Stack>
-<<<<<<< HEAD
+      <AuthProvider>
+        <Stack>
+          <Stack.Screen name="login" options={{ headerShown: false }} />
+          <Stack.Screen name="(tabs)" options={{ headerShown: false }} />
+        </Stack>
+      </AuthProvider>
     </SQLiteProvider>
-=======
-    </AuthProvider>
->>>>>>> c54580d9
   );
 }