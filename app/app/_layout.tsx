import { Stack } from "expo-router";
import { SQLiteProvider, defaultDatabaseDirectory } from "expo-sqlite";
import { DATABASE_NAME } from "@/database/config";
import { migrateDbIfNeeded } from "@/database";

export const unstable_settings = {
  anchor: "(tabs)/inbox",
};

export default function RootLayout() {
  return (
<<<<<<< HEAD
    <SQLiteProvider
      databaseName={DATABASE_NAME}
      directory={defaultDatabaseDirectory}
      onInit={migrateDbIfNeeded}
    >
      <Stack>
        <Stack.Screen name="index" options={{ headerShown: false }} />
        <Stack.Screen name="home/index" options={{ headerShown: false }} />
      </Stack>
    </SQLiteProvider>
=======
    <Stack>
      <Stack.Screen name="login" options={{ headerShown: false }} />
      <Stack.Screen name="(tabs)" options={{ headerShown: false }} />
    </Stack>
>>>>>>> b62d1b0a
  );
}<|MERGE_RESOLUTION|>--- conflicted
+++ resolved
@@ -9,22 +9,15 @@
 
 export default function RootLayout() {
   return (
-<<<<<<< HEAD
     <SQLiteProvider
       databaseName={DATABASE_NAME}
       directory={defaultDatabaseDirectory}
       onInit={migrateDbIfNeeded}
     >
       <Stack>
-        <Stack.Screen name="index" options={{ headerShown: false }} />
-        <Stack.Screen name="home/index" options={{ headerShown: false }} />
+        <Stack.Screen name="login" options={{ headerShown: false }} />
+        <Stack.Screen name="(tabs)" options={{ headerShown: false }} />
       </Stack>
     </SQLiteProvider>
-=======
-    <Stack>
-      <Stack.Screen name="login" options={{ headerShown: false }} />
-      <Stack.Screen name="(tabs)" options={{ headerShown: false }} />
-    </Stack>
->>>>>>> b62d1b0a
   );
 }