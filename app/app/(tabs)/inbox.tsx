import React, {
  useMemo,
  useState,
  useCallback,
  useEffect,
  useRef,
} from "react";
import {
  StyleSheet,
  Text,
  View,
  FlatList,
  ActivityIndicator,
} from "react-native";
import { useRouter, useLocalSearchParams } from "expo-router";
import { useDatabase } from "@/database/context";
import themeColors from "@/styles/colors";
import typography from "@/styles/typography";
import InboxTabs from "@/components/inbox/tabs-button";
import Search from "@/components/search";
import TicketItem from "@/components/inbox/ticket-item";
import { useAuth } from "@/contexts/AuthContext";
import { Ticket } from "@/database/dao/types/ticket";
import TicketSyncService from "@/services/ticketSync";
import {
  useWebSocket,
  MessageCreatedEvent,
  TicketResolvedEvent,
} from "@/contexts/WebSocketContext";
import { DAOManager } from "@/database/dao";
import { useNetwork } from "@/contexts/NetworkContext";
import { useTicket } from "@/contexts/TicketContext";

const Tabs = {
  PENDING: "open",
  RESPONDED: "resolved",
} as const;

const Inbox: React.FC = () => {
  const { initTab } = useLocalSearchParams<{
    initTab?: (typeof Tabs)[keyof typeof Tabs];
  }>();
  const router = useRouter();
  const [activeTab, setActiveTab] = useState<(typeof Tabs)[keyof typeof Tabs]>(
    initTab || Tabs.PENDING,
  );
  const [query, setQuery] = useState("");
  const [page, setPage] = useState(1);
  const [loading, setLoading] = useState(true);
  const [refreshing, setRefreshing] = useState(false);
  const [hasMore, setHasMore] = useState(true);
  const [error, setError] = useState<string | null>(null);
  const pageSize = 10; // default page size to request
  const endReachedTimeout = useRef<number | null>(null);
  const isFetchingRef = useRef(false); // prevent duplicate fetches
  const isInitialMount = useRef(true); // track initial mount
  const db = useDatabase();
  const { isConnected, onMessageCreated, onTicketResolved } = useWebSocket();
  const { isOnline } = useNetwork();
  const { tickets, setTickets } = useTicket();
  const daoManager = useMemo(() => new DAOManager(db), [db]);

  const filtered = useMemo(() => {
    const q = query.trim().toLowerCase();
    return tickets
      .filter((t: Ticket) => {
        const isResolved = !!t.resolvedAt;
        if (activeTab === Tabs.PENDING && isResolved) {
          return false;
        }
        if (activeTab === Tabs.RESPONDED && !isResolved) {
          return false;
        }

        if (!q) {
          return true;
        }
        const inName = t.customer?.name?.toString().includes(q);
        const inContent = (t.message?.body.toString() || "").includes(q);
        const inTicketId = t.ticketNumber.toLowerCase().includes(q);
        return inName || inContent || inTicketId;
      })
      .sort((a: Ticket, b: Ticket) => {
        // Sort by unreadCount desc, then createdAt desc
        if ((b.unreadCount || 0) !== (a.unreadCount || 0)) {
          return (b.unreadCount || 0) - (a.unreadCount || 0);
        }
        // Then by updatedAt or createdAt desc
        const aTime = a.updatedAt
          ? new Date(a.updatedAt).getTime()
          : new Date(a.createdAt).getTime();
        const bTime = b.updatedAt
          ? new Date(b.updatedAt).getTime()
          : new Date(b.createdAt).getTime();
        return aTime - bTime;
      });
  }, [tickets, activeTab, query]);
  const { user } = useAuth();

  const onPressTicket = (ticket: Ticket) => {
    // update unreadCount
    if (ticket.unreadCount && ticket.unreadCount > 0) {
      const _unreadCount = 0;
      const updated = {
        ...ticket,
        unreadCount: _unreadCount,
      };
      // update local state immediately for responsiveness
      setTickets((prev: Ticket[]) =>
        prev.map((t: Ticket) => (t.id === ticket.id ? updated : t)),
      );
    }
    // Navigate to the chat screen, passing ticketNumber as query param
    const chatName =
      ticket.customer?.name?.trim().length === 0
        ? ticket.customer?.phoneNumber
        : ticket.customer?.name || "Chat";
    router.push({
      pathname: "/chat/[ticketId]",
      params: {
        ticketId: ticket.id,
        ticketNumber: ticket.ticketNumber,
        name: chatName,
        messageId: ticket.message?.id || undefined,
      },
    });
  };

  const fetchTickets = useCallback(
    async (
      tab: (typeof Tabs)[keyof typeof Tabs],
      p: number,
      append: boolean = false,
      isRefreshing: boolean = false,
    ) => {
      // Prevent concurrent fetches
      if (isFetchingRef.current) {
        return;
      }

      isFetchingRef.current = true;

      try {
        setError(null);
        if (isRefreshing) {
          setRefreshing(true);
        }
        if (!append) {
          // Initial load or tab change - show loading
          setLoading(true);
        }

        // Use TicketSyncService to fetch tickets (local-first approach)
        const syncResult = await TicketSyncService.getTickets(
          db,
          tab,
          p,
          pageSize,
          user?.id,
        );

        const fetched: Ticket[] = syncResult.tickets || [];
        const total: number = syncResult.total;
        const size: number = syncResult.size;
        const currentPage: number = syncResult.page;

        // Compute hasMore using total and size
        const totalPages = Math.ceil(total / size);
        setHasMore(currentPage < totalPages);

        setTickets((prev: Ticket[]) =>
          append ? [...prev, ...fetched] : fetched,
        );
      } catch (error) {
        console.error("Failed to fetch tickets:", error);
        setError((error as Error)?.message || "Failed to fetch tickets");
      } finally {
        setLoading(false);
        setRefreshing(false);
        isFetchingRef.current = false;
      }
    },
<<<<<<< HEAD
    [pageSize, db, user?.id],
=======
    [user?.accessToken, user?.id, db, setTickets],
>>>>>>> 269853d1
  );

  // Handle real-time message_created events
  useEffect(() => {
    const unsubscribe = onMessageCreated(async (event: MessageCreatedEvent) => {
      // Find the ticket in current state
      const ticketIndex = tickets.findIndex(
        (t: Ticket) => t.id === event.ticket_id,
      );

      if (ticketIndex !== -1) {
        setTickets((prevTickets: Ticket[]) => {
          const ticket = prevTickets[ticketIndex];
          const newUnreadCount = (ticket.unreadCount || 0) + 1;

          // Update database asynchronously (don't block UI)
          return prevTickets.map((t: Ticket) =>
            t.id === event.ticket_id
              ? {
                  ...t,
                  unreadCount: newUnreadCount,
                  lastMessageId: event.message_id,
                  lastMessage: {
                    body: event.body,
                    timestamp: event.ts,
                  },
                  updatedAt: event.ts,
                }
              : t,
          );
        });

        (async () => {
          try {
            const ticket = tickets[ticketIndex];
            await daoManager.ticket.update(db, ticket.id, {
              unreadCount: (ticket.unreadCount || 0) + 1,
            });

            // Upsert message and update lastMessageId
            const lastMessage = await daoManager.message.findById(
              db,
              event.message_id,
            );
            if (lastMessage) {
              await daoManager.ticket.update(db, ticket.id, {
                lastMessageId: lastMessage.id,
              });
            }
          } catch (error) {
            console.error(
              "[Inbox] Error updating ticket/message in DB:",
              error,
            );
          }
        })();
        return;
      } else {
        // Ticket not found in current list - create optimistic ticket
        // Only add if it belongs to the current tab
        const isNewTicket = true; // New tickets are always "open"
        const shouldAdd = activeTab === Tabs.PENDING && isNewTicket;

        if (shouldAdd) {
          console.log("[Inbox] Creating optimistic ticket for new ticket");
          setTickets((prevTickets) => [
            {
              id: event.ticket_id,
              ticketNumber: event.ticket_number || `TICKET-${event.ticket_id}`,
              customerId: event.customer_id || 0,
              messageId: event.message_id,
              status: "open",
              resolvedAt: null,
              resolvedBy: null,
              resolver: null, // No resolver yet for new tickets
              customer: {
                id: event.customer_id || 0,
                name: event.customer_name || event.phone_number,
                phoneNumber: event.phone_number,
              },
              message: {
                id: event.message_id,
                body: event.body,
                timestamp: event.ts,
              },
              lastMessage: {
                body: event.body,
                timestamp: event.ts,
              },
              unreadCount: 1,
              createdAt: event.ts,
              updatedAt: event.ts,
            } as Ticket,
            ...prevTickets,
          ]);
        } else {
          console.log("[Inbox] Ticket belongs to different tab, skipping");
        }
      }
    });

    return unsubscribe;
  }, [onMessageCreated, db, daoManager, activeTab, user, tickets, setTickets]);

  // Handle real-time ticket_resolved events
  useEffect(() => {
    const unsubscribe = onTicketResolved(async (event: TicketResolvedEvent) => {
      console.log("[Inbox] Received ticket_resolved event:", event);

      try {
        // Find the ticket in local state
        const ticket = tickets.find((t: Ticket) => t.id === event.ticket_id);

        if (ticket) {
          // Update ticket in SQLite database
          await daoManager.ticket.update(db, ticket.id, {
            resolvedAt: event.resolved_at,
            status: "resolved",
          });

          // Update local state immediately
          if (activeTab === Tabs.PENDING) {
            // Remove from pending list
            setTickets((prev: Ticket[]) =>
              prev.filter((t: Ticket) => t.id !== event.ticket_id),
            );
            console.log(
              `[Inbox] Removed resolved ticket ${event.ticket_id} from pending list`,
            );
          } else {
            // Update in resolved list
            setTickets((prev: Ticket[]) =>
              prev.map((t: Ticket) =>
                t.id === event.ticket_id
                  ? {
                      ...t,
                      resolvedAt: event.resolved_at,
                      status: "resolved",
                      updatedAt: event.resolved_at,
                    }
                  : t,
              ),
            );
            console.log(
              `[Inbox] Updated ticket ${event.ticket_id} in resolved list`,
            );
          }
        } else {
          console.log(
            `[Inbox] Ticket ${event.ticket_id} not found in current list`,
          );
        }
      } catch (error) {
        console.error("[Inbox] Error handling ticket_resolved event:", error);
      }
    });

    return unsubscribe;
  }, [onTicketResolved, tickets, db, daoManager, activeTab, setTickets]);

  // Reset list when tab changes
  useEffect(() => {
    // On initial mount, just fetch - don't reset
    if (isInitialMount.current) {
      isInitialMount.current = false;
      fetchTickets(activeTab, 1, false);
      return;
    }

    // On subsequent tab changes, reset everything
    setPage(1);
    setTickets([]);
    setHasMore(true);
    setError(null);
    // Fetch first page for new tab
    fetchTickets(activeTab, 1, false);
  }, [activeTab, fetchTickets, setTickets]);

  // Fetch when page changes (but not on initial mount or tab change)
  useEffect(() => {
    // Skip if page is 1 (already handled by tab change effect)
    if (page === 1) {
      return;
    }
    // Skip if refreshing
    if (refreshing) {
      return;
    }
    // Skip if there's an error
    if (error) {
      return;
    }

    fetchTickets(activeTab, page, true);
  }, [page, activeTab, fetchTickets, refreshing, error]);

  const renderEmpty = () => (
    <View style={styles.emptyContainer}>
      {error && (
        <View style={{ alignItems: "center" }}>
          <Text style={[typography.body3, { color: themeColors.error }]}>
            {" "}
            {error}
          </Text>
          <Text
            onPress={() => {
              // retry
              setPage(1);
              setTickets([]);
              setHasMore(true);
              fetchTickets(activeTab, 1, false);
            }}
            style={[
              typography.body3,
              { color: themeColors.dark1, marginTop: 8 },
            ]}
          >
            Retry
          </Text>
        </View>
      )}
      {!loading && (
        <Text style={[typography.body3, { color: themeColors.dark3 }]}>
          No tickets available
        </Text>
      )}
    </View>
  );

  return (
    <View style={styles.container}>
      {/**
       * Connection Status Banner
       * Reconnecting when WebSocket is disconnected and there are tickets
       */}
      {isOnline && !isConnected && tickets.length > 0 && (
        <View style={styles.connectionBanner}>
          <Text style={[typography.caption1, { color: themeColors.error }]}>
            ⚠️ Reconnecting...
          </Text>
        </View>
      )}

      {/* Tabs */}
      <View style={styles.tabsContainer}>
        <InboxTabs
          activeTab={activeTab}
          onChange={(t: string) => {
            setActiveTab(t as any);
            setLoading(true);
          }}
        />
      </View>

      {/* Search */}
      <View style={{ paddingHorizontal: 16 }}>
        <Search value={query} onChange={setQuery} />
      </View>

      {/* List */}
      <FlatList<Ticket>
        data={filtered}
        keyExtractor={(item: Ticket) => String(item.id)}
        renderItem={({ item }: { item: Ticket }) => (
          <TicketItem ticket={item} onPress={onPressTicket} />
        )}
        ListEmptyComponent={renderEmpty}
        contentContainerStyle={{ padding: 16, paddingBottom: 120 }}
        onEndReachedThreshold={0.5}
        onEndReached={() => {
          // debounce rapid calls
          if (loading || !hasMore) {
            return;
          }
          if (endReachedTimeout.current) {
            window.clearTimeout(endReachedTimeout.current);
          }
          // schedule page increment after 200ms; if another call comes in the window it'll reset
          endReachedTimeout.current = window.setTimeout(() => {
            setPage((prev: number) => prev + 1);
            endReachedTimeout.current = null;
          }, 200);
        }}
        refreshing={refreshing}
        onRefresh={() => {
          // pull-to-refresh: reset to first page and fetch
          setPage(1);
          setTickets([]);
          setHasMore(true);
          setError(null);
          fetchTickets(activeTab, 1, false, true);
        }}
        ListFooterComponent={() =>
          loading ? (
            <View style={styles.footer}>
              <ActivityIndicator size="small" color={themeColors.dark3} />
            </View>
          ) : null
        }
      />
    </View>
  );
};

const styles = StyleSheet.create({
  container: {
    flex: 1,
    backgroundColor: themeColors.background,
  },
  connectionBanner: {
    backgroundColor: themeColors["green-50"],
    paddingVertical: 4,
    paddingHorizontal: 16,
    alignItems: "center",
    borderBottomWidth: 1,
    borderBottomColor: themeColors["green-200"],
  },
  tabsContainer: {
    padding: 16,
  },
  emptyContainer: {
    flex: 1,
    justifyContent: "center",
    alignItems: "center",
    paddingVertical: 32,
  },
  footer: {
    paddingVertical: 16,
    alignItems: "center",
  },
});

export default Inbox;<|MERGE_RESOLUTION|>--- conflicted
+++ resolved
@@ -180,11 +180,7 @@
         isFetchingRef.current = false;
       }
     },
-<<<<<<< HEAD
-    [pageSize, db, user?.id],
-=======
     [user?.accessToken, user?.id, db, setTickets],
->>>>>>> 269853d1
   );
 
   // Handle real-time message_created events
