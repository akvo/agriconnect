import React, { useMemo } from "react";
import { View, Text, StyleSheet, TouchableOpacity } from "react-native";
import { useRouter } from "expo-router";
import { Ionicons } from "@expo/vector-icons";
<<<<<<< HEAD
import { dao } from "@/database/dao";

export default function HomeScreen() {
  const { fullName, email } = useLocalSearchParams<{
    fullName: string;
    email: string;
  }>();
  const user = useMemo(() => {
    const findUser = dao.eoUser.getProfile();
    if (findUser) {
      return {
        ...findUser,
        fullName: findUser.full_name,
      };
    }
    return {
      fullName: fullName as string,
      email: email as string,
    };
  }, [fullName, email]);
=======
import { useAuth } from "@/contexts/AuthContext";

export default function HomeScreen() {
>>>>>>> c54580d9
  const router = useRouter();
  const { logout, user } = useAuth();

  const handleLogout = () => {
<<<<<<< HEAD
    dao.eoUser.removeUserData();
=======
    logout();
>>>>>>> c54580d9
    router.replace("/login");
  };

  // Get initials for profile icon
  const getInitials = (name: string) => {
    return name
      .split(" ")
      .map((word) => word.charAt(0).toUpperCase())
      .slice(0, 2)
      .join("");
  };

  return (
    <View style={styles.container}>
      {/* Header with profile icon */}
      <View style={styles.header}>
<<<<<<< HEAD
        <View style={styles.profileIcon}>
          <Text style={styles.profileText}>
            {user?.fullName ? getInitials(user.fullName) : "U"}
          </Text>
=======
        <View style={styles.profileContainer}>
          <View style={styles.profileIcon}>
            <Text style={styles.profileText}>
              {user?.fullName ? getInitials(user.fullName) : "U"}
            </Text>
          </View>
          <View style={styles.profileDetails}>
            <Text style={styles.welcomeText}>
              Welcome Back
            </Text>
            <Text style={styles.nameText}>{user?.fullName || "User"}</Text>
            <Text style={styles.emailText}>{user?.email}</Text>
          </View>
>>>>>>> c54580d9
        </View>
        <TouchableOpacity style={styles.logoutButton} onPress={handleLogout}>
          <Ionicons name="log-out-outline" size={24} color="#fff" />
        </TouchableOpacity>
      </View>

<<<<<<< HEAD
      {/* Welcome message */}
      <View style={styles.content}>
        <Text style={styles.welcomeText}>Welcome Back,</Text>
        <Text style={styles.nameText}>{user?.fullName || "User"}</Text>
        <Text style={styles.emailText}>{user?.email}</Text>
      </View>

=======
>>>>>>> c54580d9
      {/* Dashboard content placeholder */}
      <View style={styles.dashboardPlaceholder}>
        <Text style={styles.placeholderText}>
          Dashboard content will appear here
        </Text>
      </View>
    </View>
  );
}

const styles = StyleSheet.create({
  container: {
    flex: 1,
    backgroundColor: "#f5f5f5",
  },
  header: {
    flexDirection: "row",
    justifyContent: "space-between",
    alignItems: "center",
    padding: 20,
    paddingTop: 60,
    backgroundColor: "#014533",
    color: "white",
    borderBottomWidth: 1,
    borderBottomColor: "#e0e0e0",
  },
  profileIcon: {
    width: 50,
    height: 50,
    borderRadius: 25,
    backgroundColor: "#027E5D",
    justifyContent: "center",
    alignItems: "center",
    borderWidth: 2,
    borderColor: "white",
  },
  profileText: {
    color: "white",
    fontSize: 18,
    fontWeight: "bold",
  },
  profileContainer: {
    flexDirection: "row",
    alignItems: "center",
    gap: 12,
  },
  logoutButton: {
    padding: 8,
  },
  profileDetails: {
    lineHeight: 20,
    flexDirection: "column",
    justifyContent: "center",
    alignItems: "flex-start",
  },
  welcomeText: {
    fontSize: 18,
    color: "#fff",
    marginBottom: 8,
  },
  nameText: {
    fontSize: 16,
    fontWeight: "bold",
    color: "#fff",
    marginBottom: 8,
  },
  emailText: {
    fontSize: 16,
    color: "#e0e0e0",
  },
  dashboardPlaceholder: {
    flex: 1,
    margin: 20,
    backgroundColor: "white",
    borderRadius: 12,
    borderWidth: 2,
    borderColor: "#ddd",
    borderStyle: "dashed",
    justifyContent: "center",
    alignItems: "center",
  },
  placeholderText: {
    fontSize: 16,
    color: "#999",
    textAlign: "center",
  },
});<|MERGE_RESOLUTION|>--- conflicted
+++ resolved
@@ -2,41 +2,14 @@
 import { View, Text, StyleSheet, TouchableOpacity } from "react-native";
 import { useRouter } from "expo-router";
 import { Ionicons } from "@expo/vector-icons";
-<<<<<<< HEAD
-import { dao } from "@/database/dao";
-
-export default function HomeScreen() {
-  const { fullName, email } = useLocalSearchParams<{
-    fullName: string;
-    email: string;
-  }>();
-  const user = useMemo(() => {
-    const findUser = dao.eoUser.getProfile();
-    if (findUser) {
-      return {
-        ...findUser,
-        fullName: findUser.full_name,
-      };
-    }
-    return {
-      fullName: fullName as string,
-      email: email as string,
-    };
-  }, [fullName, email]);
-=======
 import { useAuth } from "@/contexts/AuthContext";
 
 export default function HomeScreen() {
->>>>>>> c54580d9
   const router = useRouter();
   const { logout, user } = useAuth();
 
   const handleLogout = () => {
-<<<<<<< HEAD
-    dao.eoUser.removeUserData();
-=======
     logout();
->>>>>>> c54580d9
     router.replace("/login");
   };
 
@@ -53,12 +26,6 @@
     <View style={styles.container}>
       {/* Header with profile icon */}
       <View style={styles.header}>
-<<<<<<< HEAD
-        <View style={styles.profileIcon}>
-          <Text style={styles.profileText}>
-            {user?.fullName ? getInitials(user.fullName) : "U"}
-          </Text>
-=======
         <View style={styles.profileContainer}>
           <View style={styles.profileIcon}>
             <Text style={styles.profileText}>
@@ -72,23 +39,12 @@
             <Text style={styles.nameText}>{user?.fullName || "User"}</Text>
             <Text style={styles.emailText}>{user?.email}</Text>
           </View>
->>>>>>> c54580d9
         </View>
         <TouchableOpacity style={styles.logoutButton} onPress={handleLogout}>
           <Ionicons name="log-out-outline" size={24} color="#fff" />
         </TouchableOpacity>
       </View>
 
-<<<<<<< HEAD
-      {/* Welcome message */}
-      <View style={styles.content}>
-        <Text style={styles.welcomeText}>Welcome Back,</Text>
-        <Text style={styles.nameText}>{user?.fullName || "User"}</Text>
-        <Text style={styles.emailText}>{user?.email}</Text>
-      </View>
-
-=======
->>>>>>> c54580d9
       {/* Dashboard content placeholder */}
       <View style={styles.dashboardPlaceholder}>
         <Text style={styles.placeholderText}>
