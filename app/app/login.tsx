import { useState } from "react";
import {
  View,
  Text,
  TextInput,
  TouchableOpacity,
  StyleSheet,
  Alert,
  ActivityIndicator,
} from "react-native";
import { useRouter } from "expo-router";
import { api, LoginCredentials } from "../services/api";
<<<<<<< HEAD
import { dao, saveProfile } from "@/database/dao";
=======
import { useAuth } from "@/contexts/AuthContext";
>>>>>>> c54580d9

export default function LoginScreen() {
  const [email, setEmail] = useState("");
  const [password, setPassword] = useState("");
  const [isLoading, setIsLoading] = useState(false);
  const router = useRouter();
  const { login } = useAuth();

  const handleLogin = async () => {
    if (!email || !password) {
      Alert.alert("Error", "Please fill in all fields");
      return;
    }

    setIsLoading(true);

    try {
      const credentials: LoginCredentials = { email, password };
      const response = await api.login(credentials);
      saveProfile.eoUser({
        id: response.user.id,
        email: response.user.email,
        phone_number: response.user.phone_number,
        full_name: response.user.full_name,
        user_type: response.user.user_type,
        is_active: response.user.is_active,
        invitation_status: response.user.invitation_status,
        password_set_at: response.user.password_set_at,
        administrative_location: response.user.administrative_location,
        authToken: response.access_token,
      });

      // Navigate to home page with user data
      login({
        fullName: response.user.full_name,
        email: response.user.email,
        authToken: response.access_token,
      });
      router.replace({
        pathname: "/home",
        params: {
          fullName: response.user.full_name,
          email: response.user.email,
          token: response.access_token,
        },
      });
    } catch (error) {
      Alert.alert(
        "Login Failed",
        error instanceof Error ? error.message : "Invalid credentials"
      );
    } finally {
      setIsLoading(false);
    }
  };

  return (
    <View style={styles.container}>
      <Text style={styles.title}>Agriconnect</Text>
      <Text style={styles.subtitle}>Sign in to your account</Text>

      <View style={styles.inputContainer}>
        <TextInput
          style={styles.input}
          placeholder="Email"
          value={email}
          onChangeText={setEmail}
          keyboardType="email-address"
          autoCapitalize="none"
        />
        <TextInput
          style={styles.input}
          placeholder="Password"
          value={password}
          onChangeText={setPassword}
          secureTextEntry
        />
      </View>

      <TouchableOpacity
        style={[styles.button, isLoading && styles.buttonDisabled]}
        onPress={handleLogin}
        disabled={isLoading}
      >
        {isLoading ? (
          <ActivityIndicator color="white" />
        ) : (
          <Text style={styles.buttonText}>Sign In</Text>
        )}
      </TouchableOpacity>
    </View>
  );
}

const styles = StyleSheet.create({
  container: {
    flex: 1,
    padding: 20,
    justifyContent: "center",
    backgroundColor: "#f5f5f5",
  },
  title: {
    fontSize: 32,
    fontWeight: "bold",
    textAlign: "center",
    marginBottom: 10,
    color: "#2d6e3e",
  },
  subtitle: {
    fontSize: 16,
    textAlign: "center",
    marginBottom: 40,
    color: "#666",
  },
  inputContainer: {
    marginBottom: 30,
  },
  input: {
    height: 50,
    borderWidth: 1,
    borderColor: "#ddd",
    borderRadius: 8,
    paddingHorizontal: 15,
    marginBottom: 15,
    backgroundColor: "white",
    fontSize: 16,
  },
  button: {
    height: 50,
    backgroundColor: "#2d6e3e",
    borderRadius: 8,
    justifyContent: "center",
    alignItems: "center",
  },
  buttonDisabled: {
    backgroundColor: "#a0a0a0",
  },
  buttonText: {
    color: "white",
    fontSize: 16,
    fontWeight: "600",
  },
});<|MERGE_RESOLUTION|>--- conflicted
+++ resolved
@@ -10,11 +10,8 @@
 } from "react-native";
 import { useRouter } from "expo-router";
 import { api, LoginCredentials } from "../services/api";
-<<<<<<< HEAD
 import { dao, saveProfile } from "@/database/dao";
-=======
 import { useAuth } from "@/contexts/AuthContext";
->>>>>>> c54580d9
 
 export default function LoginScreen() {
   const [email, setEmail] = useState("");
